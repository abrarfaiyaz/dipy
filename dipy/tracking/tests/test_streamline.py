from __future__ import print_function

import warnings
import types

import numpy as np
from numpy.linalg import norm
import numpy.testing as npt
from dipy.testing.memory import get_type_refcount
from dipy.testing import assert_arrays_equal

from dipy.testing import assert_true
from numpy.testing import (assert_array_equal, assert_array_almost_equal,
                           assert_raises, assert_allclose,
                           assert_almost_equal, assert_equal)

from dipy.tracking.streamline import Streamlines
from dipy.tracking.streamline import (set_number_of_points,
                                      length,
                                      relist_streamlines,
                                      unlist_streamlines,
                                      center_streamlines,
                                      transform_streamlines,
                                      select_random_set_of_streamlines,
                                      compress_streamlines,
                                      select_by_rois,
                                      orient_by_rois,
                                      orient_by_streamline,
                                      values_from_volume,
                                      deform_streamlines,
                                      cluster_confidence)


streamline = np.array([[82.20181274,  91.36505890,  43.15737152],
                       [82.38442230,  91.79336548,  43.87036514],
                       [82.48710632,  92.27861023,  44.56298065],
                       [82.53310394,  92.78545380,  45.24635315],
                       [82.53793335,  93.26902008,  45.94785309],
                       [82.48797607,  93.75003815,  46.64939880],
                       [82.35533142,  94.25181580,  47.32533264],
                       [82.15484619,  94.76634216,  47.97451019],
                       [81.90982819,  95.28792572,  48.60244370],
                       [81.63336945,  95.78153229,  49.23971176],
                       [81.35479736,  96.24868011,  49.89558792],
                       [81.08713531,  96.69807434,  50.56812668],
                       [80.81504822,  97.14285278,  51.24193192],
                       [80.52591705,  97.56719971,  51.92168427],
                       [80.26599884,  97.98269653,  52.61848068],
                       [80.04635620,  98.38131714,  53.33855820],
                       [79.84691620,  98.77052307,  54.06955338],
                       [79.57667542,  99.13599396,  54.78985596],
                       [79.23351288,  99.43207550,  55.51065063],
                       [78.84815979,  99.64141846,  56.24016571],
                       [78.47383881,  99.77347565,  56.99299240],
                       [78.12837219,  99.81330872,  57.76969528],
                       [77.80438995,  99.85082245,  58.55574799],
                       [77.49439240,  99.88065338,  59.34777069],
                       [77.21414185,  99.85343933,  60.15090561],
                       [76.96416473,  99.82772827,  60.96406937],
                       [76.74712372,  99.80519104,  61.78676605],
                       [76.52263641,  99.79122162,  62.60765076],
                       [76.03757477, 100.08692169,  63.24152374],
                       [75.44867706, 100.35265350,  63.79513168],
                       [74.78033447, 100.57255554,  64.27278900],
                       [74.11605835, 100.77330780,  64.76428986],
                       [73.51222992, 100.98779297,  65.32373047],
                       [72.97387695, 101.23387146,  65.93502045],
                       [72.47355652, 101.49151611,  66.57343292],
                       [71.99834442, 101.72480774,  67.23979950],
                       [71.56909180, 101.98665619,  67.92664337],
                       [71.18083191, 102.29483795,  68.61888123],
                       [70.81879425, 102.63343048,  69.31127167],
                       [70.47422791, 102.98672485,  70.00532532],
                       [70.10092926, 103.28502655,  70.70999908],
                       [69.69512177, 103.51667023,  71.42147064],
                       [69.27423096, 103.71351624,  72.13452911],
                       [68.91260529, 103.81676483,  72.89796448],
                       [68.60788727, 103.81982422,  73.69258118],
                       [68.34162903, 103.76619720,  74.49915314],
                       [68.08542633, 103.70635223,  75.30856323],
                       [67.83590698, 103.60187531,  76.11553955],
                       [67.56822968, 103.44821930,  76.90870667],
                       [67.28399658, 103.25878906,  77.68825531],
                       [67.00117493, 103.03740692,  78.45989227],
                       [66.72718048, 102.80329895,  79.23099518],
                       [66.46197510, 102.54130554,  79.99622345],
                       [66.20803833, 102.22305298,  80.74387360],
                       [65.96872711, 101.88980865,  81.48987579],
                       [65.72864532, 101.59316254,  82.25085449],
                       [65.47808075, 101.33383942,  83.02194214],
                       [65.21841431, 101.11295319,  83.80186462],
                       [64.95678711, 100.94080353,  84.59326935],
                       [64.71759033, 100.82022095,  85.40114594],
                       [64.48053741, 100.73490143,  86.21411896],
                       [64.24304199, 100.65074158,  87.02709198],
                       [64.01773834, 100.55318451,  87.84204865],
                       [63.83801651, 100.41996765,  88.66333008],
                       [63.70982361, 100.25119019,  89.48779297],
                       [63.60707855, 100.06730652,  90.31262207],
                       [63.46164322,  99.91001892,  91.13648224],
                       [63.26287842,  99.78648376,  91.95485687],
                       [63.03713226,  99.68377686,  92.76905823],
                       [62.81192398,  99.56619263,  93.58140564],
                       [62.57145309,  99.42708588,  94.38592529],
                       [62.32259369,  99.25592804,  95.18167114],
                       [62.07497787,  99.05770111,  95.97154236],
                       [61.82253647,  98.83877563,  96.75438690],
                       [61.59536743,  98.59293365,  97.53706360],
                       [61.46530151,  98.30503845,  98.32772827],
                       [61.39904785,  97.97928619,  99.11172485],
                       [61.33279419,  97.65353394,  99.89572906],
                       [61.26067352,  97.30914307, 100.67123413],
                       [61.19459534,  96.96743011, 101.44847107],
                       [61.19580460,  96.63417053, 102.23215485],
                       [61.26572037,  96.29887390, 103.01185608],
                       [61.39840698,  95.96297455, 103.78307343],
                       [61.57207870,  95.64262390, 104.55268097],
                       [61.78163528,  95.35540771, 105.32629395],
                       [62.06700134,  95.09746552, 106.08564758],
                       [62.39427185,  94.85724640, 106.83369446],
                       [62.74076462,  94.62278748, 107.57482147],
                       [63.11461639,  94.40107727, 108.30641937],
                       [63.53397751,  94.20418549, 109.02002716],
                       [64.00019836,  94.03809357, 109.71183777],
                       [64.43580627,  93.87523651, 110.42416382],
                       [64.84857941,  93.69993591, 111.14715576],
                       [65.26740265,  93.51858521, 111.86515808],
                       [65.69511414,  93.36718750, 112.58474731],
                       [66.10470581,  93.22719574, 113.31711578],
                       [66.45891571,  93.06028748, 114.07256317],
                       [66.78582001,  92.90560913, 114.84281921],
                       [67.11138916,  92.79004669, 115.62040710],
                       [67.44729614,  92.75711823, 116.40135193],
                       [67.75688171,  92.98265076, 117.16111755],
                       [68.02041626,  93.28012848, 117.91371155],
                       [68.25725555,  93.53466797, 118.69052124],
                       [68.46047974,  93.63263702, 119.51107788],
                       [68.62039948,  93.62007141, 120.34690094],
                       [68.76782227,  93.56475067, 121.18331909],
                       [68.90222168,  93.46326447, 122.01765442],
                       [68.99872589,  93.30039978, 122.84759521],
                       [69.04119873,  93.05428314, 123.66156769],
                       [69.05086517,  92.74394989, 124.45450592],
                       [69.02742004,  92.40427399, 125.23509979],
                       [68.95466614,  92.09059143, 126.02339935],
                       [68.84975433,  91.79674530, 126.81564331],
                       [68.72673798,  91.53726196, 127.61715698],
                       [68.60685730,  91.30300140, 128.42681885],
                       [68.50636292,  91.12481689, 129.25317383],
                       [68.39311218,  91.01572418, 130.08976746],
                       [68.25946808,  90.94654083, 130.92756653]],
                      dtype=np.float32)

streamline_64bit = streamline.astype(np.float64)

streamlines = [streamline[[0, 10]], streamline,
               streamline[::2], streamline[::3],
               streamline[::5], streamline[::6]]
streamlines_64bit = [streamline_64bit[[0, 10]], streamline_64bit,
                     streamline_64bit[::2], streamline_64bit[::3],
                     streamline_64bit[::4], streamline_64bit[::5]]

heterogeneous_streamlines = [streamline_64bit,
                             streamline_64bit.reshape((-1, 6)),
                             streamline_64bit.reshape((-1, 2))]


def length_python(xyz, along=False):
    xyz = np.asarray(xyz, dtype=np.float64)
    if xyz.shape[0] < 2:
        if along:
            return np.array([0])
        return 0
    dists = np.sqrt((np.diff(xyz, axis=0)**2).sum(axis=1))
    if along:
        return np.cumsum(dists)
    return np.sum(dists)


def set_number_of_points_python(xyz, n_pols=3):
    def _extrap(xyz, cumlen, distance):
        """ Helper function for extrapolate """
        ind = np.where((cumlen-distance) > 0)[0][0]
        len0 = cumlen[ind-1]
        len1 = cumlen[ind]
        Ds = distance-len0
        Lambda = Ds/(len1-len0)
        return Lambda*xyz[ind] + (1-Lambda)*xyz[ind-1]

    cumlen = np.zeros(xyz.shape[0])
    cumlen[1:] = length_python(xyz, along=True)
    step = cumlen[-1] / (n_pols-1)

    ar = np.arange(0, cumlen[-1], step)
    if np.abs(ar[-1] - cumlen[-1]) < np.finfo('f4').eps:
        ar = ar[:-1]

    xyz2 = [_extrap(xyz, cumlen, distance) for distance in ar]
    return np.vstack((np.array(xyz2), xyz[-1]))


def test_set_number_of_points():
    # Test resampling of only one streamline
    nb_points = 12
    new_streamline_cython = set_number_of_points(
        streamline, nb_points)
    new_streamline_python = set_number_of_points_python(
        streamline, nb_points)
    assert_equal(len(new_streamline_cython), nb_points)
    # Using a 5 digits precision because of streamline is in float32.
    assert_array_almost_equal(new_streamline_cython,
                              new_streamline_python, 5)

    new_streamline_cython = set_number_of_points(
        streamline_64bit, nb_points)
    new_streamline_python = set_number_of_points_python(
        streamline_64bit, nb_points)
    assert_equal(len(new_streamline_cython), nb_points)
    assert_array_almost_equal(new_streamline_cython,
                              new_streamline_python)

    res = []
    simple_streamline = np.array([[0, 0, 0], [1, 1, 1], [2, 2, 2]], 'f4')
    for nb_points in range(2, 200):
        new_streamline_cython = set_number_of_points(
            simple_streamline, nb_points)
        res.append(nb_points - len(new_streamline_cython))
    assert_equal(np.sum(res), 0)

    # Test resampling of multiple streamlines of different nb_points
    nb_points = 12
    new_streamlines_cython = set_number_of_points(
        streamlines, nb_points)

    for i, s in enumerate(streamlines):
        new_streamline_python = set_number_of_points_python(s, nb_points)
        # Using a 5 digits precision because of streamline is in float32.
        assert_array_almost_equal(new_streamlines_cython[i],
                                  new_streamline_python, 5)

    # ArraySequence
    arrseq = Streamlines(streamlines)
    new_streamlines_as_seq_cython = set_number_of_points(arrseq, nb_points)
    assert_array_almost_equal(new_streamlines_as_seq_cython,
                              new_streamlines_cython)

    new_streamlines_cython = set_number_of_points(
        streamlines_64bit, nb_points)

    for i, s in enumerate(streamlines_64bit):
        new_streamline_python = set_number_of_points_python(s, nb_points)
        assert_array_almost_equal(new_streamlines_cython[i],
                                  new_streamline_python)

    # ArraySequence
    arrseq = Streamlines(streamlines_64bit)
    new_streamlines_as_seq_cython = set_number_of_points(arrseq, nb_points)
    assert_array_almost_equal(new_streamlines_as_seq_cython,
                              new_streamlines_cython)

    # Test streamlines with mixed dtype
    streamlines_mixed_dtype = [streamline,
                               streamline.astype(np.float64),
                               streamline.astype(np.int32),
                               streamline.astype(np.int64)]
    nb_points_mixed_dtype = [len(s) for s in set_number_of_points(
        streamlines_mixed_dtype, nb_points)]
    assert_array_equal(nb_points_mixed_dtype,
                       [nb_points] * len(streamlines_mixed_dtype))

    # Test streamlines with different shape
    new_streamlines_cython = set_number_of_points(
        heterogeneous_streamlines, nb_points)

    for i, s in enumerate(heterogeneous_streamlines):
        new_streamline_python = set_number_of_points_python(s, nb_points)
        assert_array_almost_equal(new_streamlines_cython[i],
                                  new_streamline_python)

    # Test streamline with integer dtype
    new_streamline = set_number_of_points(streamline.astype(np.int32))
    assert_equal(new_streamline.dtype, np.float32)
    new_streamline = set_number_of_points(streamline.astype(np.int64))
    assert_equal(new_streamline.dtype, np.float64)

    # Test empty list
    assert_equal(set_number_of_points([]), [])

    # Test streamline having only one point
    assert_raises(ValueError, set_number_of_points, np.array([[1, 2, 3]]))

    # We do not support list of lists, it should be numpy ndarray.
    streamline_unsupported = [[1, 2, 3], [4, 5, 5], [2, 1, 3], [4, 2, 1]]
    assert_raises(AttributeError,
                  set_number_of_points, streamline_unsupported)

    # Test setting number of points of a numpy with flag WRITABLE=False
    streamline_readonly = streamline.copy()
    streamline_readonly.setflags(write=False)
    assert_equal(len(set_number_of_points(streamline_readonly, nb_points=42)),
                 42)

    # Test setting computing length of a numpy with flag WRITABLE=False
    streamlines_readonly = []
    for s in streamlines:
        streamlines_readonly.append(s.copy())
        streamlines_readonly[-1].setflags(write=False)

    assert_equal(len(set_number_of_points(streamlines_readonly,
                                          nb_points=42)),
                 len(streamlines_readonly))

    streamlines_readonly = []
    for s in streamlines_64bit:
        streamlines_readonly.append(s.copy())
        streamlines_readonly[-1].setflags(write=False)

    assert_equal(len(set_number_of_points(streamlines_readonly,
                                          nb_points=42)),
                 len(streamlines_readonly))

    # Test if nb_points is less than 2
    assert_raises(ValueError, set_number_of_points, [
                  np.ones((10, 3)), np.ones((10, 3))], nb_points=1)


def test_set_number_of_points_memory_leaks():
    # Test some dtypes
    dtypes = [np.float32, np.float64, np.int32, np.int64]
    for dtype in dtypes:
        rng = np.random.RandomState(1234)
        NB_STREAMLINES = 10000
        streamlines = [rng.randn(rng.randint(10, 100), 3).astype(dtype)
                       for _ in range(NB_STREAMLINES)]

        list_refcount_before = get_type_refcount()["list"]

        rstreamlines = set_number_of_points(streamlines, nb_points=2)
        list_refcount_after = get_type_refcount()["list"]
        del rstreamlines  # Delete `rstreamlines` because it holds a reference
        #                   to `list`.

        # Calling `set_number_of_points` should increase the refcount of `list`
        #  by one since we kept the returned value.
        assert_equal(list_refcount_after, list_refcount_before+1)

    # Test mixed dtypes
    rng = np.random.RandomState(1234)
    NB_STREAMLINES = 10000
    streamlines = []
    for i in range(NB_STREAMLINES):
        dtype = dtypes[i % len(dtypes)]
        streamlines.append(rng.randn(rng.randint(10, 100), 3).astype(dtype))

    list_refcount_before = get_type_refcount()["list"]
    rstreamlines = set_number_of_points(streamlines, nb_points=2)
    list_refcount_after = get_type_refcount()["list"]

    # Calling `set_number_of_points` should increase the refcount of `list`
    #  by one since we kept the returned value.
    assert_equal(list_refcount_after, list_refcount_before+1)


def test_length():
    # Test length of only one streamline
    length_streamline_cython = length(streamline)
    length_streamline_python = length_python(streamline)
    assert_almost_equal(length_streamline_cython, length_streamline_python)

    length_streamline_cython = length(streamline_64bit)
    length_streamline_python = length_python(streamline_64bit)
    assert_almost_equal(length_streamline_cython, length_streamline_python)

    # Test computing length of multiple streamlines of different nb_points
    length_streamlines_cython = length(streamlines)

    for i, s in enumerate(streamlines):
        length_streamline_python = length_python(s)
        assert_array_almost_equal(length_streamlines_cython[i],
                                  length_streamline_python)

    length_streamlines_cython = length(streamlines_64bit)

    for i, s in enumerate(streamlines_64bit):
        length_streamline_python = length_python(s)
        assert_array_almost_equal(length_streamlines_cython[i],
                                  length_streamline_python)

    # ArraySequence
    # Test length of only one streamline
    length_streamline_cython = length(streamline_64bit)
    length_streamline_arrseq = length(Streamlines([streamline]))
    assert_almost_equal(length_streamline_arrseq, length_streamline_cython)

    length_streamline_cython = length(streamline_64bit)
    length_streamline_arrseq = length(Streamlines([streamline_64bit]))
    assert_almost_equal(length_streamline_arrseq, length_streamline_cython)

    # Test computing length of multiple streamlines of different nb_points
    length_streamlines_cython = length(streamlines)
    length_streamlines_arrseq = length(Streamlines(streamlines))
    assert_array_almost_equal(length_streamlines_arrseq,
                              length_streamlines_cython)

    length_streamlines_cython = length(streamlines_64bit)
    length_streamlines_arrseq = length(Streamlines(streamlines_64bit))
    assert_array_almost_equal(length_streamlines_arrseq,
                              length_streamlines_cython)

    # Test on a sliced ArraySequence
    length_streamlines_cython = length(streamlines_64bit[::2])
    length_streamlines_arrseq = length(Streamlines(streamlines_64bit)[::2])
    assert_array_almost_equal(length_streamlines_arrseq,
                              length_streamlines_cython)
    length_streamlines_cython = length(streamlines[::-1])
    length_streamlines_arrseq = length(Streamlines(streamlines)[::-1])
    assert_array_almost_equal(length_streamlines_arrseq,
                              length_streamlines_cython)

    # Test streamlines having mixed dtype
    streamlines_mixed_dtype = [streamline,
                               streamline.astype(np.float64),
                               streamline.astype(np.int32),
                               streamline.astype(np.int64)]
    lengths_mixed_dtype = [length(s)
                           for s in streamlines_mixed_dtype]
    assert_array_equal(length(streamlines_mixed_dtype),
                       lengths_mixed_dtype)

    # Test streamlines with different shape
    length_streamlines_cython = length(
        heterogeneous_streamlines)

    for i, s in enumerate(heterogeneous_streamlines):
        length_streamline_python = length_python(s)
        assert_array_almost_equal(length_streamlines_cython[i],
                                  length_streamline_python)

    # Test streamline having integer dtype
    length_streamline = length(streamline.astype('int'))
    assert_equal(length_streamline.dtype, np.float64)

    # Test empty list
    assert_equal(length([]), 0.0)

    # Test streamline having only one point
    assert_equal(length(np.array([[1, 2, 3]])), 0.0)

    # We do not support list of lists, it should be numpy ndarray.
    streamline_unsupported = [[1, 2, 3], [4, 5, 5], [2, 1, 3], [4, 2, 1]]
    assert_raises(AttributeError, length,
                  streamline_unsupported)

    # Test setting computing length of a numpy with flag WRITABLE=False
    streamlines_readonly = []
    for s in streamlines:
        streamlines_readonly.append(s.copy())
        streamlines_readonly[-1].setflags(write=False)

    assert_array_almost_equal(length(streamlines_readonly),
                              [length_python(s) for s in streamlines_readonly])
    streamlines_readonly = []
    for s in streamlines_64bit:
        streamlines_readonly.append(s.copy())
        streamlines_readonly[-1].setflags(write=False)

    assert_array_almost_equal(length(streamlines_readonly),
                              [length_python(s) for s in streamlines_readonly])


def test_length_memory_leaks():
    # Test some dtypes
    dtypes = [np.float32, np.float64, np.int32, np.int64]
    for dtype in dtypes:
        rng = np.random.RandomState(1234)
        NB_STREAMLINES = 10000
        streamlines = [rng.randn(rng.randint(10, 100), 3).astype(dtype)
                       for _ in range(NB_STREAMLINES)]

        list_refcount_before = get_type_refcount()["list"]

        # lengths = length(streamlines)
        list_refcount_after = get_type_refcount()["list"]

        # Calling `length` shouldn't increase the refcount of `list`
        # since the return value is a numpy array.
        assert_equal(list_refcount_after, list_refcount_before)

    # Test mixed dtypes
    rng = np.random.RandomState(1234)
    NB_STREAMLINES = 10000
    streamlines = []
    for i in range(NB_STREAMLINES):
        dtype = dtypes[i % len(dtypes)]
        streamlines.append(rng.randn(rng.randint(10, 100), 3).astype(dtype))

    list_refcount_before = get_type_refcount()["list"]

    # lengths = length(streamlines)
    list_refcount_after = get_type_refcount()["list"]

    # Calling `length` shouldn't increase the refcount of `list`
    # since the return value is a numpy array.
    assert_equal(list_refcount_after, list_refcount_before)


def test_unlist_relist_streamlines():
    streamlines = [np.random.rand(10, 3),
                   np.random.rand(20, 3),
                   np.random.rand(5, 3)]
    points, offsets = unlist_streamlines(streamlines)
    assert_equal(offsets.dtype, np.dtype('i8'))
    assert_equal(points.shape, (35, 3))
    assert_equal(len(offsets), len(streamlines))

    streamlines2 = relist_streamlines(points, offsets)
    assert_equal(len(streamlines), len(streamlines2))
    for i in range(len(streamlines)):
        assert_array_equal(streamlines[i], streamlines2[i])


def test_deform_streamlines():
    # Create Random deformation field
    deformation_field = np.random.randn(200, 200, 200, 3)
    # Specify stream2grid and grid2world
    stream2grid = np.array([[np.random.randn(1)[0], 0, 0, 0],
                            [0, np.random.randn(1)[0], 0, 0],
                            [0, 0, np.random.randn(1)[0], 0],
                            [0, 0, 0, 1]])
    grid2world = np.array([[np.random.randn(1)[0], 0, 0, 0],
                           [0, np.random.randn(1)[0], 0, 0],
                           [0, 0, np.random.randn(1)[0], 0],
                           [0, 0, 0, 1]])
    stream2world = np.dot(stream2grid, grid2world)

    # Deform streamlines (let two grid spaces be the same for simplicity)
    new_streamlines = deform_streamlines(streamlines,
                                         deformation_field,
                                         stream2grid,
                                         grid2world,
                                         stream2grid,
                                         grid2world)

    # Interpolate displacements onto original streamlines
    streamlines_in_grid = transform_streamlines(streamlines, stream2grid)
    disps = values_from_volume(deformation_field, streamlines_in_grid,
                               np.eye(4))

    # Put new_streamlines into world space
    new_streamlines_world = transform_streamlines(new_streamlines,
                                                  stream2world)

    # Subtract disps from new_streamlines in world space
    orig_streamlines_world = list(np.subtract(new_streamlines_world, disps))

    # Put orig_streamlines_world into voxmm
    orig_streamlines = transform_streamlines(orig_streamlines_world,
                                             np.linalg.inv(stream2world))
    # All close because of floating pt imprecision
    for o, s in zip(orig_streamlines, streamlines):
        assert_allclose(s, o, rtol=1e-6, atol=1e-6)


def test_center_and_transform():
    A = np.array([[1, 2, 3], [1, 2, 3.]])
    streamlines = [A for _ in range(10)]
    streamlines2, center = center_streamlines(streamlines)
    B = np.zeros((2, 3))
    assert_array_equal(streamlines2[0], B)
    assert_array_equal(center, A[0])

    affine = np.eye(4)
    affine[0, 0] = 2
    affine[:3, -1] = - np.array([2, 1, 1]) * center
    streamlines3 = transform_streamlines(streamlines, affine)
    assert_array_equal(streamlines3[0], B)


def test_select_random_streamlines():
    streamlines = [np.random.rand(10, 3),
                   np.random.rand(20, 3),
                   np.random.rand(5, 3)]
    new_streamlines = select_random_set_of_streamlines(streamlines, 2)
    assert_equal(len(new_streamlines), 2)

    new_streamlines = select_random_set_of_streamlines(streamlines, 4)
    assert_equal(len(new_streamlines), 3)


def compress_streamlines_python(streamline, tol_error=0.01,
                                max_segment_length=10):
    """
    Python version of the FiberCompression found on
    https://github.com/scilus/FiberCompression.
    """
    if streamline.shape[0] <= 2:
        return streamline.copy()

    # Euclidean distance
    def segment_length(prev, next):
        return np.sqrt(((prev-next)**2).sum())

    # Projection of a 3D point on a 3D line, minimal distance
    def dist_to_line(prev, next, curr):
        return norm(np.cross(next-prev, curr-next)) / norm(next-prev)

    nb_points = 0
    compressed_streamline = np.zeros_like(streamline)

    # Copy first point since it is always kept.
    compressed_streamline[0, :] = streamline[0, :]
    nb_points += 1
    prev = streamline[0]
    prev_id = 0

    for next_id, next in enumerate(streamline[2:], start=2):
        # Euclidean distance between last added point and current point.
        if segment_length(prev, next) > max_segment_length:
            compressed_streamline[nb_points, :] = streamline[next_id-1, :]
            nb_points += 1
            prev = streamline[next_id-1]
            prev_id = next_id-1
            continue

        # Check that each point is not offset by more than `tol_error` mm.
        for o, curr in enumerate(streamline[prev_id+1:next_id],
                                 start=prev_id+1):
            dist = dist_to_line(prev, next, curr)

            if np.isnan(dist) or dist > tol_error:
                compressed_streamline[nb_points, :] = streamline[next_id-1, :]
                nb_points += 1
                prev = streamline[next_id-1]
                prev_id = next_id-1
                break

    # Copy last point since it is always kept.
    compressed_streamline[nb_points, :] = streamline[-1, :]
    nb_points += 1

    # Make sure the array have the correct size
    return compressed_streamline[:nb_points]


def test_compress_streamlines():
    for compress_func in [compress_streamlines_python, compress_streamlines]:
        # Small streamlines (less than two points) are incompressible.
        for small_streamline in [np.array([[]]),
                                 np.array([[1, 1, 1]]),
                                 np.array([[1, 1, 1], [2, 2, 2]])]:
            c_streamline = compress_func(small_streamline)
            assert_equal(len(c_streamline), len(small_streamline))
            assert_array_equal(c_streamline, small_streamline)

        # Compressing a straight streamline that is less than 10mm long
        # should output a two points streamline.
        linear_streamline = np.linspace(0, 5, 100*3).reshape((100, 3))
        c_streamline = compress_func(linear_streamline)
        assert_equal(len(c_streamline), 2)
        assert_array_equal(c_streamline, [linear_streamline[0],
                                          linear_streamline[-1]])

        # The distance of consecutive points must be less or equal than some
        # value.
        max_segment_length = 10
        linear_streamline = np.linspace(0, 100, 100*3).reshape((100, 3))
        linear_streamline[:, 1:] = 0.
        c_streamline = compress_func(linear_streamline,
                                     max_segment_length=max_segment_length)
        segments_length = np.sqrt((np.diff(c_streamline,
                                           axis=0)**2).sum(axis=1))
        assert_true(np.all(segments_length <= max_segment_length))
        assert_equal(len(c_streamline), 12)
        assert_array_equal(c_streamline, linear_streamline[::9])

        # A small `max_segment_length` should keep all points.
        c_streamline = compress_func(linear_streamline,
                                     max_segment_length=0.01)
        assert_array_equal(c_streamline, linear_streamline)

        # Test we can set `max_segment_length` to infinity
        # (like the C++ version)
        compress_func(streamline, max_segment_length=np.inf)

        # Incompressable streamline when `tol_error` == 1.
        simple_streamline = np.array([[0, 0, 0],
                                      [1, 1, 0],
                                      [1.5, np.inf, 0],
                                      [2, 2, 0],
                                      [2.5, 20, 0],
                                      [3, 3, 0]])

        # Because of np.inf, compressing that streamline causes a warning.
        with np.errstate(invalid='ignore'):
            c_streamline = compress_func(simple_streamline, tol_error=1)
            assert_array_equal(c_streamline, simple_streamline)

    # Create a special streamline where every other point is increasingly
    # farther from a straight line formed by the streamline endpoints.
    tol_errors = np.linspace(0, 10, 21)
    orthogonal_line = np.array([[-np.sqrt(2)/2, np.sqrt(2)/2, 0]],
                               dtype=np.float32)
    special_streamline = np.array([range(len(tol_errors)*2+1)] * 3,
                                  dtype=np.float32).T
    special_streamline[1::2] += orthogonal_line * tol_errors[:, None]

    # # Uncomment to see the streamline.
    # import pylab as plt
    # plt.plot(special_streamline[:, 0], special_streamline[:, 1], '.-')
    # plt.axis('equal'); plt.show()

    # Test different values for `tol_error`.
    for i, tol_error in enumerate(tol_errors):
        cspecial_streamline = compress_streamlines(special_streamline,
                                                   tol_error=tol_error+1e-4,
                                                   max_segment_length=np.inf)

        # First and last points should always be the same as the original ones.
        assert_array_equal(cspecial_streamline[0], special_streamline[0])
        assert_array_equal(cspecial_streamline[-1], special_streamline[-1])

        assert_equal(len(cspecial_streamline),
                     len(special_streamline)-((i*2)+1))

        # Make sure Cython and Python versions are the same.
        cstreamline_python = compress_streamlines_python(
            special_streamline,
            tol_error=tol_error+1e-4,
            max_segment_length=np.inf)
        assert_equal(len(cspecial_streamline), len(cstreamline_python))
        assert_array_almost_equal(cspecial_streamline, cstreamline_python)


def test_compress_streamlines_memory_leaks():
    # Test some dtypes
    dtypes = [np.float32, np.float64, np.int32, np.int64]
    for dtype in dtypes:
        rng = np.random.RandomState(1234)
        NB_STREAMLINES = 10000
        streamlines = [rng.randn(rng.randint(10, 100), 3).astype(dtype)
                       for _ in range(NB_STREAMLINES)]

        list_refcount_before = get_type_refcount()["list"]

        cstreamlines = compress_streamlines(streamlines)
        list_refcount_after = get_type_refcount()["list"]
        del cstreamlines  # Delete `cstreamlines` because it holds a reference
        #                   to `list`.

        # Calling `compress_streamlines` should increase the refcount of `list`
        # by one since we kept the returned value.
        assert_equal(list_refcount_after, list_refcount_before+1)

    # Test mixed dtypes
    rng = np.random.RandomState(1234)
    NB_STREAMLINES = 10000
    streamlines = []
    for i in range(NB_STREAMLINES):
        dtype = dtypes[i % len(dtypes)]
        streamlines.append(rng.randn(rng.randint(10, 100), 3).astype(dtype))

    list_refcount_before = get_type_refcount()["list"]
    cstreamlines = compress_streamlines(streamlines)
    list_refcount_after = get_type_refcount()["list"]

    # Calling `compress_streamlines` should increase the refcount of `list` by
    # one since we kept the returned value.
    assert_equal(list_refcount_after, list_refcount_before+1)


def generate_sl(streamlines):
    """
    Helper function that takes a sequence and returns a generator

    Parameters
    ----------
    streamlines : sequence
        Usually, this would be a list of 2D arrays, representing streamlines

    Returns
    -------
    generator
    """
    for sl in streamlines:
        yield sl


def test_select_by_rois():
    streamlines = [np.array([[0, 0., 0.9],
                             [1.9, 0., 0.]]),
                   np.array([[0.1, 0., 0],
                             [0, 1., 1.],
                             [0, 2., 2.]]),
                   np.array([[2, 2, 2],
                             [3, 3, 3]])]

    # Make two ROIs:
    mask1 = np.zeros((4, 4, 4), dtype=bool)
    mask2 = np.zeros_like(mask1)
    mask1[0, 0, 0] = True
    mask2[1, 0, 0] = True

    selection = select_by_rois(streamlines, np.eye(4), [mask1], [True],
                               tol=1)

    assert_arrays_equal(list(selection), [streamlines[0],
                                          streamlines[1]])

    selection = select_by_rois(streamlines, np.eye(4), [mask1, mask2],
                               [True, True], tol=1)

    assert_arrays_equal(list(selection), [streamlines[0],
                                          streamlines[1]])

    selection = select_by_rois(streamlines, np.eye(4), [
                               mask1, mask2], [True, False])

    assert_arrays_equal(list(selection), [streamlines[1]])

    # Setting tolerance too low gets overridden:
    with warnings.catch_warnings():
        warnings.simplefilter("ignore")
        selection = select_by_rois(streamlines, np.eye(4), [mask1, mask2],
                                   [True, False], tol=0.1)

        assert_arrays_equal(list(selection), [streamlines[1]])

    selection = select_by_rois(streamlines, np.eye(4), [mask1, mask2],
                               [True, True], tol=0.87)

    assert_arrays_equal(list(selection), [streamlines[1]])

    mask3 = np.zeros_like(mask1)
    mask3[0, 2, 2] = 1
    selection = select_by_rois(streamlines, np.eye(4), [mask1, mask2, mask3],
                               [True, True, False], tol=1.0)

    assert_arrays_equal(list(selection), [streamlines[0]])

    # Select using only one ROI
    selection = select_by_rois(streamlines, np.eye(4), [
                               mask1], [True], tol=0.87)
    assert_arrays_equal(list(selection), [streamlines[1]])

    selection = select_by_rois(streamlines, np.eye(4), [
                               mask1], [True], tol=1.0)
    assert_arrays_equal(list(selection), [streamlines[0],
                                          streamlines[1]])

    # Use different modes:
    selection = select_by_rois(streamlines, np.eye(4), [mask1, mask2, mask3],
                               [True, True, False],
                               mode="all",
                               tol=1.0)
    assert_arrays_equal(list(selection), [streamlines[0]])

    selection = select_by_rois(streamlines, np.eye(4), [mask1, mask2, mask3],
                               [True, True, False],
                               mode="either_end",
                               tol=1.0)
    assert_arrays_equal(list(selection), [streamlines[0]])

    selection = select_by_rois(streamlines, np.eye(4), [mask1, mask2, mask3],
                               [True, True, False],
                               mode="both_end",
                               tol=1.0)
    assert_arrays_equal(list(selection), [streamlines[0]])

    mask2[0, 2, 2] = True
    selection = select_by_rois(streamlines, np.eye(4), [mask1, mask2, mask3],
                               [True, True, False],
                               mode="both_end",
                               tol=1.0)

    assert_arrays_equal(list(selection), [streamlines[0],
                                          streamlines[1]])

    # Test with generator input:
    selection = select_by_rois(generate_sl(streamlines), np.eye(4), [mask1],
                               [True], tol=1.0)
    assert_arrays_equal(list(selection), [streamlines[0],
                                          streamlines[1]])


def test_orient_by_rois():
    streamlines = Streamlines([np.array([[0, 0., 0],
                                         [1, 0., 0.],
                                         [2, 0., 0.]]),
                               np.array([[2, 0., 0.],
                                         [1, 0., 0],
                                         [0, 0,  0.]])])

    # Make two ROIs:
    mask1_vol = np.zeros((4, 4, 4), dtype=bool)
    mask2_vol = np.zeros_like(mask1_vol)
    mask1_vol[0, 0, 0] = True
    mask2_vol[1, 0, 0] = True
    mask1_coords = np.array(np.where(mask1_vol)).T
    mask2_coords = np.array(np.where(mask2_vol)).T

    # If there is an affine, we'll use it:
    affine = np.eye(4)
    affine[:, 3] = [-1, 100, -20, 1]
    # Transform the streamlines:
    x_streamlines = Streamlines([sl + affine[:3, 3] for sl in streamlines])

    # After reorientation, this should be the answer:
    flipped_sl = Streamlines([streamlines[0], streamlines[1][::-1]])
    new_streamlines = orient_by_rois(streamlines, np.eye(4),
                                     mask1_vol,
                                     mask2_vol,
                                     in_place=False,
                                     as_generator=False)
    npt.assert_array_equal(new_streamlines, flipped_sl)

    npt.assert_(new_streamlines is not streamlines)

    # Test with affine:
    x_flipped_sl = Streamlines([s + affine[:3, 3] for s in flipped_sl])
    new_streamlines = orient_by_rois(x_streamlines, affine,
                                     mask1_vol,
                                     mask2_vol,
                                     in_place=False,
                                     as_generator=False)
    npt.assert_array_equal(new_streamlines, x_flipped_sl)
    npt.assert_(new_streamlines is not x_streamlines)

    # Test providing coord ROIs instead of vol ROIs:
    new_streamlines = orient_by_rois(x_streamlines, affine,
                                     mask1_coords,
                                     mask2_coords,
                                     in_place=False,
                                     as_generator=False)
    npt.assert_array_equal(new_streamlines, x_flipped_sl)

    # Test with as_generator set to True
    new_streamlines = orient_by_rois(streamlines, np.eye(4),
                                     mask1_vol,
                                     mask2_vol,
                                     in_place=False,
                                     as_generator=True)

    npt.assert_(isinstance(new_streamlines, types.GeneratorType))
    ll = Streamlines(new_streamlines)
    npt.assert_array_equal(ll, flipped_sl)

    # Test with as_generator set to True and with the affine
    new_streamlines = orient_by_rois(x_streamlines, affine,
                                     mask1_vol,
                                     mask2_vol,
                                     in_place=False,
                                     as_generator=True)

    npt.assert_(isinstance(new_streamlines, types.GeneratorType))
    ll = Streamlines(new_streamlines)
    npt.assert_array_equal(ll, x_flipped_sl)

    # Test with generator input:
    new_streamlines = orient_by_rois(generate_sl(streamlines), np.eye(4),
                                     mask1_vol,
                                     mask2_vol,
                                     in_place=False,
                                     as_generator=True)

    npt.assert_(isinstance(new_streamlines, types.GeneratorType))
    ll = Streamlines(new_streamlines)
    npt.assert_array_equal(ll, flipped_sl)

    # Generator output cannot take a True `in_place` kwarg:
    npt.assert_raises(ValueError, orient_by_rois, *[generate_sl(streamlines),
                                                    np.eye(4),
                                                    mask1_vol,
                                                    mask2_vol],
                      **dict(in_place=True,
                             as_generator=True))

    # But you can input a generator and get a non-generator as output:
    new_streamlines = orient_by_rois(generate_sl(streamlines), np.eye(4),
                                     mask1_vol,
                                     mask2_vol,
                                     in_place=False,
                                     as_generator=False)

    npt.assert_(not isinstance(new_streamlines, types.GeneratorType))
    npt.assert_array_equal(new_streamlines, flipped_sl)

    # Modify in-place:
    new_streamlines = orient_by_rois(streamlines, np.eye(4),
                                     mask1_vol,
                                     mask2_vol,
                                     in_place=True,
                                     as_generator=False)

    npt.assert_array_equal(new_streamlines, flipped_sl)
    # The two objects are one and the same:
    npt.assert_(new_streamlines is streamlines)


def test_orient_by_streamline():
    streamlines = Streamlines([np.array([[0, 0., 0],
                                         [1, 0., 0.],
                                         [2, 0., 0.]]),
                               np.array([[2, 0., 0.],
                                         [1, 0., 0],
                                         [0, 0,  0.]])])

    # If there is an affine, we'll use it:
    affine = np.eye(4)
    affine[:, 3] = [-1, 100, -20, 1]
    # Transform the streamlines:
    x_streamlines = Streamlines([sl + affine[:3, 3] for sl in streamlines])

    standard_streamline = streamlines[0]

    # After reorientation, this should be the answer:
    flipped_sl = Streamlines([streamlines[0], streamlines[1][::-1]])

    new_streamlines = orient_by_streamline(streamlines,
                                           standard_streamline,
                                           n_points=12,
                                           in_place=False)

    npt.assert_array_equal(new_streamlines, flipped_sl)
    npt.assert_(new_streamlines is not streamlines)

    # Test with affine:
    x_flipped_sl = Streamlines([s + affine[:3, 3] for s in flipped_sl])
    new_streamlines = orient_by_streamline(x_streamlines,
                                           standard_streamline,
                                           in_place=False)
    npt.assert_array_equal(new_streamlines, x_flipped_sl)
    npt.assert_(new_streamlines is not x_streamlines)

    # Test with as_generator set to True
    new_streamlines = orient_by_streamline(streamlines,
                                           standard_streamline,
                                           in_place=False,
                                           as_generator=True)

    npt.assert_(isinstance(new_streamlines, types.GeneratorType))
    ll = Streamlines(new_streamlines)
    npt.assert_array_equal(ll, flipped_sl)

    # Test with as_generator set to True and with the affine
    new_streamlines = orient_by_streamline(x_streamlines,
                                           standard_streamline,
                                           in_place=False,
                                           as_generator=True)

    npt.assert_(isinstance(new_streamlines, types.GeneratorType))
    ll = Streamlines(new_streamlines)
    npt.assert_array_equal(ll, x_flipped_sl)

    # Modify in-place:
    new_streamlines = orient_by_streamline(streamlines,
                                           standard_streamline,
                                           in_place=True)

    npt.assert_array_equal(new_streamlines, flipped_sl)
    # The two objects are one and the same:
    npt.assert_(new_streamlines is streamlines)


def test_values_from_volume():
    decimal = 4
    data3d = np.arange(2000).reshape(20, 10, 10)
    # Test two cases of 4D data (handled differently)
    # One where the last dimension is length 3:
    data4d_3vec = np.arange(6000).reshape(20, 10, 10, 3)
    # The other where the last dimension is not 3:
    data4d_2vec = np.arange(4000).reshape(20, 10, 10, 2)
    for dt in [np.float32, np.float64]:
        for data in [data3d, data4d_3vec, data4d_2vec]:
            sl1 = [np.array([[1, 0, 0],
                             [1.5, 0, 0],
                             [2, 0, 0],
                             [2.5, 0, 0]]).astype(dt),
                   np.array([[2, 0, 0],
                             [3.1, 0, 0],
                             [3.9, 0, 0],
                             [4.1, 0, 0]]).astype(dt)]

            ans1 = [[data[1, 0, 0],
                     data[1, 0, 0] + (data[2, 0, 0] - data[1, 0, 0]) / 2,
                     data[2, 0, 0],
                     data[2, 0, 0] + (data[3, 0, 0] - data[2, 0, 0]) / 2],
                    [data[2, 0, 0],
                     data[3, 0, 0] + (data[4, 0, 0] - data[3, 0, 0]) * 0.1,
                     data[3, 0, 0] + (data[4, 0, 0] - data[3, 0, 0]) * 0.9,
                     data[4, 0, 0] + (data[5, 0, 0] - data[4, 0, 0]) * 0.1]]

            vv = values_from_volume(data, sl1, np.eye(4))
            npt.assert_almost_equal(vv, ans1, decimal=decimal)

            vv = values_from_volume(data, np.array(sl1), np.eye(4))
            npt.assert_almost_equal(vv, ans1, decimal=decimal)

            vv = values_from_volume(data, Streamlines(sl1), np.eye(4))
            npt.assert_almost_equal(vv, ans1, decimal=decimal)

            affine = np.eye(4)
            affine[:, 3] = [-100, 10, 1, 1]
            x_sl1 = transform_streamlines(sl1, affine)
            x_sl2 = transform_streamlines(sl1, affine)

            vv = values_from_volume(data, x_sl1, affine)
            npt.assert_almost_equal(vv, ans1, decimal=decimal)

<<<<<<< HEAD
            x_sl1 = transform_streamlines(sl1, affine)
            vv = values_from_volume(data, x_sl1, affine)
=======
            # The generator has already been consumed so needs to be
            # regenerated:
            x_sl1 = transform_streamlines(sl1, affine)
            vv = values_from_volume(data, x_sl1, affine=affine)
>>>>>>> 64641b26
            npt.assert_almost_equal(vv, ans1, decimal=decimal)

            # Test that the streamlines haven't mutated:
            l_sl2 = list(x_sl2)
            npt.assert_equal(x_sl1, l_sl2)

            vv = values_from_volume(data, np.array(x_sl1), affine)
            npt.assert_almost_equal(vv, ans1, decimal=decimal)
            npt.assert_equal(np.array(x_sl1), np.array(l_sl2))

            # Test for lists of streamlines with different numbers of nodes:
            sl2 = [sl1[0][:-1], sl1[1]]
            ans2 = [ans1[0][:-1], ans1[1]]
            vv = values_from_volume(data, sl2, np.eye(4))
            for ii, v in enumerate(vv):
                npt.assert_almost_equal(v, ans2[ii], decimal=decimal)

    # We raise an error if the streamlines fed don't make sense. In this
    # case, a tuple instead of a list, generator or array
    nonsense_sl = (np.array([[1, 0, 0],
                             [1.5, 0, 0],
                             [2, 0, 0],
                             [2.5, 0, 0]]),
                   np.array([[2, 0, 0],
                             [3.1, 0, 0],
                             [3.9, 0, 0],
                             [4.1, 0, 0]]))

    npt.assert_raises(RuntimeError, values_from_volume, data,
                      nonsense_sl,
                      np.eye(4))

    # For some use-cases we might have singleton streamlines (with only one
    # node each):
    data3D = np.ones((2, 2, 2))
    streamlines = np.ones((10, 1, 3))
    npt.assert_equal(values_from_volume(data3D, streamlines,
                                        np.eye(4)).shape, (10, 1))
    data4D = np.ones((2, 2, 2, 2))
    streamlines = np.ones((10, 1, 3))
    npt.assert_equal(values_from_volume(data4D, streamlines,
                                        np.eye(4)).shape, (10, 1, 2))


def test_streamlines_generator():
    # Test generator
    streamlines_generator = Streamlines(generate_sl(streamlines))
    npt.assert_equal(len(streamlines_generator), len(streamlines))
    # Nothing should change
    streamlines_generator.append(np.array([]))
    npt.assert_equal(len(streamlines_generator), len(streamlines))

    # Test append error
    npt.assert_raises(ValueError, streamlines_generator.append, streamlines)

    # Test empty streamlines
    streamlines_generator = Streamlines(np.array([]))
    npt.assert_equal(len(streamlines_generator), 0)


def test_cluster_confidence():
    mysl = np.array([np.arange(10)] * 3, 'float').T

    # a short streamline (<20 mm) should raise an error unless override=True
    test_streamlines = Streamlines()
    test_streamlines.append(mysl)
    assert_raises(ValueError, cluster_confidence, test_streamlines)
    cci = cluster_confidence(test_streamlines, override=True)

    # two identical streamlines should raise an error
    test_streamlines = Streamlines()
    test_streamlines.append(mysl, cache_build=True)
    test_streamlines.append(mysl)
    test_streamlines.finalize_append()
    assert_raises(ValueError, cluster_confidence, test_streamlines)

    # 3 offset collinear streamlines
    test_streamlines = Streamlines()
    test_streamlines.append(mysl, cache_build=True)
    test_streamlines.append(mysl+1)
    test_streamlines.append(mysl+2)
    test_streamlines.finalize_append()
    cci = cluster_confidence(test_streamlines, override=True)
    assert_equal(cci[0], cci[2])
    assert_true(cci[1] > cci[0])

    # 3 parallel streamlines
    mysl = np.zeros([10, 3])
    mysl[:, 0] = np.arange(10)
    mysl2 = mysl.copy()
    mysl2[:, 1] = 1
    mysl3 = mysl.copy()
    mysl3[:, 1] = 2
    mysl4 = mysl.copy()
    mysl4[:, 1] = 4
    mysl5 = mysl.copy()
    mysl5[:, 1] = 5000

    test_streamlines_p1 = Streamlines()
    test_streamlines_p1.append(mysl, cache_build=True)
    test_streamlines_p1.append(mysl2)
    test_streamlines_p1.append(mysl3)
    test_streamlines_p1.finalize_append()
    test_streamlines_p2 = Streamlines()
    test_streamlines_p2.append(mysl, cache_build=True)
    test_streamlines_p2.append(mysl3)
    test_streamlines_p2.append(mysl4)
    test_streamlines_p2.finalize_append()
    test_streamlines_p3 = Streamlines()
    test_streamlines_p3.append(mysl, cache_build=True)
    test_streamlines_p3.append(mysl2)
    test_streamlines_p3.append(mysl3)
    test_streamlines_p3.append(mysl5)
    test_streamlines_p3.finalize_append()

    cci_p1 = cluster_confidence(test_streamlines_p1, override=True)
    cci_p2 = cluster_confidence(test_streamlines_p2, override=True)

    # test relative distance
    assert_array_equal(cci_p1, cci_p2*2)

    # test simple cci calculation
    expected_p1 = np.array([1./1+1./2, 1./1+1./1, 1./1+1./2])
    expected_p2 = np.array([1./2+1./4, 1./2+1./2, 1./2+1./4])
    assert_array_equal(expected_p1, cci_p1)
    assert_array_equal(expected_p2, cci_p2)

    # test power variable calculation (dropoff with distance)
    cci_p1_pow2 = cluster_confidence(test_streamlines_p1, power=2,
                                     override=True)
    expected_p1_pow2 = np.array([np.power(1./1, 2)+np.power(1./2, 2),
                                 np.power(1./1, 2)+np.power(1./1, 2),
                                 np.power(1./1, 2)+np.power(1./2, 2)])

    assert_array_equal(cci_p1_pow2, expected_p1_pow2)

    # test max distance (ignore distant sls)
    cci_dist = cluster_confidence(test_streamlines_p3,
                                  max_mdf=5, override=True)
    expected_cci_dist = np.concatenate([cci_p1, np.zeros(1)])
    assert_array_equal(cci_dist, expected_cci_dist)


if __name__ == '__main__':
    npt.run_module_suite()<|MERGE_RESOLUTION|>--- conflicted
+++ resolved
@@ -1106,15 +1106,9 @@
             vv = values_from_volume(data, x_sl1, affine)
             npt.assert_almost_equal(vv, ans1, decimal=decimal)
 
-<<<<<<< HEAD
             x_sl1 = transform_streamlines(sl1, affine)
             vv = values_from_volume(data, x_sl1, affine)
-=======
-            # The generator has already been consumed so needs to be
-            # regenerated:
-            x_sl1 = transform_streamlines(sl1, affine)
-            vv = values_from_volume(data, x_sl1, affine=affine)
->>>>>>> 64641b26
+
             npt.assert_almost_equal(vv, ans1, decimal=decimal)
 
             # Test that the streamlines haven't mutated:
